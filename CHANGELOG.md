--- conflicted
+++ resolved
@@ -1,13 +1,8 @@
-<<<<<<< HEAD
 ## 1.1.0
 
 * Add `Logger.attachedLoggers` which exposes all loggers created with the
   default constructor.
-=======
-## 1.0.3-dev
-
 * Enable the `avoid_dynamic_calls` lint.
->>>>>>> dfbe88b8
 
 ## 1.0.2
 
